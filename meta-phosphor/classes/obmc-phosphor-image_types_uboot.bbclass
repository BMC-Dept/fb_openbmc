inherit image_types_uboot

# oe_mkimage() was defined in image_types_uboot. Howver, it does not consider
# the image load address and entry point. Override it here.

oe_mkimage () {
       mkimage -A ${UBOOT_ARCH} -O linux -T ramdisk -C $2 -n ${IMAGE_BASENAME} \
              -a ${INITRD_IMAGE_LOADADDRESS} -e ${INITRD_IMAGE_ENTRYPOINT} \
              -d ${DEPLOY_DIR_IMAGE}/$1 ${DEPLOY_DIR_IMAGE}/$1.u-boot
}

INITRD_IMAGE_ENTRYPOINT ?= "0x40800000"
INITRD_IMAGE_LOADADDRESS ?= "${INITRD_IMAGE_ENTRYPOINT}"
INITRD_LINK_NAME = "${INITRD_IMAGE}-${MACHINE}${INITRAMFS_FSTYPE}"

FLASH_IMAGE_NAME ?= "flash-${MACHINE}-${DATETIME}"
FLASH_IMAGE_NAME[vardepsexclude] = "DATETIME"
FLASH_IMAGE_LINK ?= "flash-${MACHINE}"

FLASH_UBOOT_OFFSET ?= "0"
FLASH_KERNEL_OFFSET ?= "512"
FLASH_INITRD_OFFSET ?= "3072"
FLASH_ROFS_OFFSET ?= "4864"
FLASH_RWFS_OFFSET ?= "28672"
RWFS_SIZE ?= "4096"

# Allow rwfs mkfs configuration through OVERLAY_MKFS_OPTS and OVERRIDES. However,
# avoid setting 'ext4' or 'jffs2' in OVERRIDES as such raw filesystem types are
# reserved for the primary image (and setting them currently breaks the build).
# Instead, prefix the overlay override value with 'rwfs-' to avoid collisions.
DISTROOVERRIDES .= ":rwfs-${OVERLAY_BASETYPE}"

OVERLAY_MKFS_OPTS_rwfs-ext4 = "-b 4096 -F -O^huge_file"

# $(( ${FLASH_SIZE} - ${FLASH_RWFS_OFFSET} ))

# IMAGE_POSTPROCESS_COMMAND += "do_generate_flash"

mk_nor_image() {
       image_dst="$1"
       image_size_kb=$2
       dd if=/dev/zero bs=1k count=${image_size_kb} \
              | tr '\000' '\377' > ${image_dst}
}

do_generate_flash() {
       INITRD_CTYPE=${INITRAMFS_CTYPE}
       ddir="${DEPLOY_DIR_IMAGE}"
       kernel="${KERNEL_IMAGETYPE}"
       uboot="u-boot.${UBOOT_SUFFIX}"
       initrd="${INITRD_LINK_NAME}.cpio.${INITRD_CTYPE}"
       uinitrd="${initrd}.u-boot"
       rootfs="${IMAGE_LINK_NAME}.${IMAGE_BASETYPE}"
       rwfs="rwfs.${OVERLAY_BASETYPE}"
       rofsimg=rofs.${IMAGE_BASETYPE}.cpio
       netimg=initramfs-netboot.cpio

       if [ ! -f $ddir/$kernel ]; then
              bbfatal "Kernel file ${ddir}/${kernel} does not exist"
       fi
       if [ ! -f $ddir/$uboot ]; then
              bbfatal "U-boot file ${ddir}/${uboot} does not exist"
       fi
       if [ ! -f $ddir/$initrd ]; then
              bbfatal "initrd file ${ddir}/${initrd} does not exist"
       fi
       if [ ! -f $ddir/$rootfs ]; then
              bbfatal "Rootfs file ${ddir}/${rootfs} does not exist"
       fi

       oe_mkimage  "${initrd}" "${INITRD_CTYPE}" || bbfatal "oe_mkimage initrd"

       mk_nor_image ${ddir}/${rwfs} ${RWFS_SIZE}
       if [ "${OVERLAY_BASETYPE}" != jffs2 ]; then
              mkfs.${OVERLAY_BASETYPE} ${OVERLAY_MKFS_OPTS} ${ddir}/${rwfs} || \
                     bbfatal "mkfs rwfs"
       fi

       dst="${ddir}/${FLASH_IMAGE_NAME}"
       rm -rf $dst
       mk_nor_image ${dst} ${FLASH_SIZE}
       dd if=${ddir}/${uboot} of=${dst} bs=1k conv=notrunc seek=${FLASH_UBOOT_OFFSET}
       dd if=${ddir}/${kernel} of=${dst} bs=1k conv=notrunc seek=${FLASH_KERNEL_OFFSET}
       dd if=${ddir}/${uinitrd} of=${dst} bs=1k conv=notrunc seek=${FLASH_INITRD_OFFSET}
       dd if=${ddir}/${rootfs} of=${dst} bs=1k conv=notrunc seek=${FLASH_ROFS_OFFSET}
       dd if=${ddir}/${rwfs} of=${dst} bs=1k conv=notrunc seek=${FLASH_RWFS_OFFSET}
       dstlink="${ddir}/${FLASH_IMAGE_LINK}"
       rm -rf $dstlink
       ln -sf ${FLASH_IMAGE_NAME} $dstlink

       ln -sf ${FLASH_IMAGE_NAME} ${ddir}/image-bmc
       ln -sf ${uboot} ${ddir}/image-u-boot
       ln -sf ${kernel} ${ddir}/image-kernel
       ln -sf ${uinitrd} ${ddir}/image-initramfs
       ln -sf ${rootfs} ${ddir}/image-rofs
       ln -sf ${rwfs} ${ddir}/image-rwfs

       tar -h -cvf ${ddir}/${MACHINE}-${DATETIME}.all.tar -C ${ddir} image-bmc
       tar -h -cvf ${ddir}/${MACHINE}-${DATETIME}.tar -C ${ddir} image-u-boot image-kernel image-initramfs image-rofs image-rwfs
<<<<<<< HEAD
}
do_generate_flash[vardepsexclude] = "DATETIME"
=======

       # Package the root image (rofs layer) with the initramfs for net booting.
       # Uses the symlink above to get the desired name in the cpio
       ( cd $ddir && echo image-rofs | cpio -oHnewc -L > ${rofsimg} )
       # Prepend the rofs cpio -- being uncompressed it must be 4-byte aligned
       cat ${ddir}/${rofsimg} ${ddir}/${initrd} > ${ddir}/${netimg}
       oe_mkimage  "${netimg}" "${INITRD_CTYPE}"

}
>>>>>>> a6e6d0ce
<|MERGE_RESOLUTION|>--- conflicted
+++ resolved
@@ -97,10 +97,6 @@
 
        tar -h -cvf ${ddir}/${MACHINE}-${DATETIME}.all.tar -C ${ddir} image-bmc
        tar -h -cvf ${ddir}/${MACHINE}-${DATETIME}.tar -C ${ddir} image-u-boot image-kernel image-initramfs image-rofs image-rwfs
-<<<<<<< HEAD
-}
-do_generate_flash[vardepsexclude] = "DATETIME"
-=======
 
        # Package the root image (rofs layer) with the initramfs for net booting.
        # Uses the symlink above to get the desired name in the cpio
@@ -110,4 +106,4 @@
        oe_mkimage  "${netimg}" "${INITRD_CTYPE}"
 
 }
->>>>>>> a6e6d0ce
+do_generate_flash[vardepsexclude] = "DATETIME"